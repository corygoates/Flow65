import sys
import json
import scipy

import numpy as np
import matplotlib.pyplot as plt

from abc import abstractmethod


class ObjectInPotentialFlow:
    """An object in a 2D potential flow.

    Parameters
    ----------
    x_le : float
        x coordinate of the leading edge.

    x_te : float
        x coordinate of the trailing edge.
    """

    def __init__(self, **kwargs):
        
        # Get params
        self._x_le = kwargs.get("x_le", 0.0)
        self._x_te = kwargs.get("x_te", 1.0)


    def set_condition(self, **kwargs):
        """Sets the operating condition for the object.

        Parameters
        ----------
        freestream_velocity : float
            Freestream velocity.

        angle_of_attack[deg] : float
            Angle of attack in degrees.

        vortex_strength : float, optional
            Strength of the vortex system.
        """
        
        # Set params
        self._V = kwargs.get("freestream_velocity")
        self._alpha = np.radians(kwargs.get("angle_of_attack[deg]"))
        gamma = kwargs.get("vortex_strength", None)
        if gamma is not None:
            self._gamma = gamma
        elif not hasattr(self, "_gamma"):
            self._gamma = 0.0


    def _get_streamline_derivs(self, point):
        # Returns the derivatives of the streamline with respect to ds at the given point.

        # Get velocity
        v,_ = self._velocity(point)
        V = np.linalg.norm(v)
        return v/V


    def get_streamline(self, start, ds, x_lims):
        """Returns an array of points along a streamline in a two-dimensional velocity
        field defined by velocity. velocity(point) should be defined externally.

        Parameters
        ----------
        start : ndarray
            x, y coordinates of the starting point for the streamline.

        ds : float
            Step length along the streamline for the integration.

        x_lims : list
            Limits in x at which the integration should stop.

        Returns
        -------
        ndarray
            A two-dimensional array of points along the streamline.
        """

        # Determine max iterations (number of steps it would take to go around the outline 4 times)
        max_iterations = abs(int(16*(x_lims[1]-x_lims[0])/ds))

        # Initialize storage
        points = [np.array(start)]

        # Loop
        iterations = 0
        while points[-1][0]>=x_lims[0] and points[-1][0]<=x_lims[1] and iterations<max_iterations:
            iterations += 1

            # Get RK constants
            k1 = self._get_streamline_derivs(points[-1])
            k2 = self._get_streamline_derivs(points[-1]+0.5*ds*k1)
            k3 = self._get_streamline_derivs(points[-1]+0.5*ds*k2)
            k4 = self._get_streamline_derivs(points[-1]+ds*k3)

            # Integrate
            new = points[-1]+0.166666666666666666666666*(k1+2.0*(k2+k3)+k4)*ds
            points.append(new)

        return np.array(points)


    def _surface_normal(self, x):
        # Returns the surface normal vectors on the upper and lower surfaces of the object.

        # Get tangent vectors
        T_u, T_l = self._surface_tangent(x)
        
        # Rotate
        return np.array([-T_u[1], T_u[0]]), np.array([T_l[1], -T_l[0]])


    def _surface_tangent(self, x):
        # Returns the surface tangent vectors on the upper and lower surfaces of the object.
        # These vectors point from the leading edge back

        dx = 1e-6

        # Get points near leading edge
        if abs(x-self._x_le) < dx:
            _, p_u0, p_l0 = self._geometry(x)
            _, p_u1, p_l1 = self._geometry(x+dx)

        # Get points near trailing edge
        elif abs(x-self._x_te) < dx:
            _, p_u0, p_l0 = self._geometry(x-dx)
            _, p_u1, p_l1 = self._geometry(x)

        # Get points elsewhere
        else:
            _, p_u0, p_l0 = self._geometry(x-dx)
            _, p_u1, p_l1 = self._geometry(x+dx)

        T_u = p_u1-p_u0
        T_l = p_l1-p_l0
        T_u = T_u/np.linalg.norm(T_u)
        T_l = T_l/np.linalg.norm(T_l)
        return T_u, T_l


    def _surface_tangential_velocity(self, x):
        # Returns the surface tangential velocity at the x location

        # Get location and tangent vectors
        _, p_u, p_l = self._geometry(x)
        T_u, T_l = self._surface_tangent(x)

        # Get velocity
        V_u,_ = self._velocity(p_u)
        V_l,_ = self._velocity(p_l)

        # Get tangential velocity
        V_T_u = np.inner(T_u, V_u)
        V_T_l = np.inner(T_l, V_l)
        return V_T_u, V_T_l


    def _stagnation(self):
        # Determines the forward and aft stagnation points

        # Get tangential velocities at various stations to find starting points
        N = 10
        while True:

            # Initialize search
            x = np.zeros(2*N-2)
            x[:N] = np.linspace(self._x_le, self._x_te, N)
            x[N:] = x[N-2:0:-1]
            V_T = np.zeros(2*N-2)

            # Store tangential velocities
            for i in range(2*N-2):
                if i < N:
                    V_T[i],_ = self._surface_tangential_velocity(x[i])
                else:
                    _,V = self._surface_tangential_velocity(x[i])
                    V_T[i] = -V

            # Determine sign changes in the tangential velocity
            signs = np.sign(V_T)
            sz = signs == 0
            while sz.any():
                signs[sz] = np.roll(signs, 1)[sz]
                sz = signs == 0
            sign_changes = ((np.roll(signs, 1) - signs) != 0).astype(int)
            N_sign_changes = np.sum(sign_changes).item()

            # Make sure we have exactly two sign changes
            if N_sign_changes == 2:
                break
            else:
                N *= 2 # Refine search

        # Get indices of sign changes
        chng_locs = np.array([i for i in range(2*N-2)])[np.where(sign_changes)]

        # Get stagnation x locations
        x_stag = [0.0, 0.0]
        for i, ind in enumerate(chng_locs):

            # Sign change on upper surface
            if ind > 0 and ind < N+1:
                x_stag[i] = self._find_stagnation_on_surface(x[ind-1], x[ind], True)
            else:
                x_stag[i] = self._find_stagnation_on_surface(x[ind-1], x[ind], False)

        # Get points
        stag_points = []
        for i, ind in enumerate(chng_locs):

            # Sign change on upper surface
            if ind > 0 and ind < N+1:
                stag_points.append(self._geometry(x_stag[i])[1])
            else:
                stag_points.append(self._geometry(x_stag[i])[2])

        # Sort in x
        if stag_points[1][0] < stag_points[0][0]:
            t = stag_points[1]
            stag_points[1] = stag_points[0]
            stag_points[0] = t

        return stag_points[0], stag_points[1]

        
    def _find_stagnation_on_surface(self, x0, x1, upper):
        # Finds a stagnation point on a surface using the secant method

        # Get initial guess
        if upper:
            V0,_ = self._surface_tangential_velocity(x0)
            V1,_ = self._surface_tangential_velocity(x1)
        else:
            _,V0 = self._surface_tangential_velocity(x0)
            _,V1 = self._surface_tangential_velocity(x1)

        # Iterate
        e = 1e-10
        e_approx = 1
        while e < e_approx:

            # Determine new guess in x
            x2 = x1-V1*(x1-x0)/(V1-V0)

            # Check bounds
            if x2 < self._x_le:
                x2 = self._x_le+0.001
            if x2 > self._x_te:
                x2 = self._x_te-0.001

            # Get new velocity value
            if upper:
                V2,_ = self._surface_tangential_velocity(x2)
            else:
                _,V2 = self._surface_tangential_velocity(x2)

            # Approximate error
            e_approx = abs(x2-x1)

            # Update for next iteration
            x0 = x1
            V0 = V1
            x1 = x2
            V1 = V2

        return x1


    def plot(self, x_start, x_lims, ds, n, dy):
        """Plots the object in the flow.

        Parameters
        ----------
        x_start : float
            The x location of where the vertical spacing of streamlines should be determined
        
        x_lims : list
            The limits in x for plotting.

        ds : float
            Step size for integrating the streamlines.

        n : float
            Number of streamlines above and below the stagnation streamline.

        dy : float
            Spacing in y of the streamlines.
        """

        # Initialize plot
        plt.figure()

        # Plot geometry
        x_space = np.linspace(self._x_le, self._x_te, 1000)
        camber, upper, lower = self._geometry(x_space)
        plt.plot(camber[:,0], camber[:,1], 'r')
        plt.plot(upper[:,0], upper[:,1], 'b')
        plt.plot(lower[:,0], lower[:,1], 'b')

        # Determine stagnation points
        stag_fwd, stag_bwd = self._stagnation()
        #plt.plot(stag_fwd[0], stag_fwd[1], 'xr')
        #plt.plot(stag_bwd[0], stag_bwd[1], 'xr')

        # Plot stagnation streamlines
        S_stag_fwd = self.get_streamline(stag_fwd-np.array([0.0001,0.0]), -0.01, x_lims)
        S_stag_bwd = self.get_streamline(stag_bwd+np.array([0.0001,0.0]), 0.01, x_lims)
        plt.plot(S_stag_fwd[:,0], S_stag_fwd[:,1], 'k-')
        plt.plot(S_stag_bwd[:,0], S_stag_bwd[:,1], 'k-')

        # Plot other streamlines
        y_start = np.interp(x_start, S_stag_fwd[:,0], S_stag_fwd[:,1])
        start_point = np.array([x_start, y_start])
        for i in range(n):
            point = np.copy(start_point)
            point[1] += dy*(i+1)
            streamline = self.get_streamline(point, 0.01, x_lims)
            plt.plot(streamline[:,0], streamline[:,1], 'k-')
        for i in range(n):
            point = np.copy(start_point)
            point[1] -= dy*(i+1)
            streamline = self.get_streamline(point, 0.01, x_lims)
            plt.plot(streamline[:,0], streamline[:,1], 'k-')
        #for x in x_space:
        #    V_T_u, V_T_l = self._surface_tangential_velocity(x)
        #    plt.plot(x, V_T_l, 'b.')
        #    plt.plot(x, V_T_u, 'r.')

        # Format and show plot
        plt.xlabel('x')
        plt.ylabel('y')
        plt.xlim(x_lims)
        plt.ylim(x_lims)
        plt.gca().set_aspect('equal', adjustable='box')
        plt.show()

        self._stagnation()

    
    @abstractmethod
    def _velocity(self, point):
        pass

    @abstractmethod
    def _geometry(self, x):
        pass


class VortexPanelAirfoil(ObjectInPotentialFlow):
    """An airfoil characterized using vortex panel method.

    Parameters
    ----------
    NACA : str
        4-digit NACA designation of the airfoil.

    x_le : float
        x coordinate of the leading edge.

    x_te : float
        x coordinate of the trailing edge.
    """

    def __init__(self, **kwargs):
        super().__init__(**kwargs)

        # Set params
        self._NACA = kwargs.get("NACA", "0012")
        self._c = self._x_te-self._x_le


    def _geometry(self, x):
        # Returns the camber line and the upper and lower surface coordinates at the x location given

        pass


    def _velocity(self, point):
        # Returns the velocity components at the Cartesian coordinates given

        return np.array([0.0, 0.0])

<<<<<<< HEAD

    def panel(self, N):
        """Discretizes the airfoil surface into panels for numerically solving the flow.
        This function also serves to generate the influence matrix.

        Parameters
        ---------
        N : int
            Number of panels.
        """

        # Store number of panels
        self._N = N
        n = N+1 # Number of nodes

        # Initialize gamma array
        self._gamma = np.zeros(n)

        # Generate even number of nodes
        if n%2 == 0:
            d_theta = np.pi/((n/2)-0.5)
            theta = np.linspace(0.5*d_theta, np.pi, int(n/2))
            x = 0.5*(1.0-np.cos(theta))

        # Generate odd number of nodes
        else:
            theta = np.linspace(0.0, np.pi, int(n/2)+1)
            x = 0.5*(1.0-np.cos(theta))

        # Get raw outline points
        _, p_upper, p_lower = self._geometry(x)

        # Initialize node array
        self._p_N = np.zeros((n, 2))

        # Organize nodes
        if n%2 == 0:
            self._p_N[:int(n/2),:] = p_upper[::-1,:]
            self._p_N[int(n/2):,:] = p_lower
        else:
            self._p_N[:int(n/2)+1,:] = p_upper[::-1,:]
            self._p_N[int(n/2)+1:,:] = p_lower[1:,:]

        # Determine control points and panel lengths
        self._p_C = 0.5*(self._p_N[:-1,:]+self._p_N[1:,:])
        self._l = np.linalg.norm(self._p_N[:-1,:]-self._p_N[1:,:], axis=1)

        # Determine chi-eta coordinates of each control point; first index is the panel, second index is the control point
        dxy = self._p_C[np.newaxis,:,:]-self._p_N[:-1,np.newaxis,:]
        T = np.ones((self._N,2,2))/self._l[:,np.newaxis,np.newaxis]
        T[:,0,0] *= self._p_N[1:,0]-self._p_N[:-1,0]
        T[:,0,1] *= self._p_N[1:,1]-self._p_N[:-1,1]
        T[:,1,0] *= -(self._p_N[1:,1]-self._p_N[:-1,1])
        T[:,1,1] *= self._p_N[1:,0]-self._p_N[:-1,0]
        chi_eta = np.matmul(T[:,np.newaxis], dxy[:,:,:,np.newaxis]).reshape((self._N, self._N, 2))
        chi = chi_eta[:,:,0]
        eta = chi_eta[:,:,1]

        # Calculate influence matrices
        E_2_n_2 = eta**2+chi**2
        phi = np.arctan2(eta*self._l[:,np.newaxis], E_2_n_2-eta*self._l[:,np.newaxis])
        psi = 0.5*np.log(E_2_n_2/((eta-self._l[:,np.newaxis])**2+eta**2))
        F = T.transpose((0,2,1))/(2.0*np.pi*self._l[:,np.newaxis,np.newaxis])
        G = np.zeros((self._N, self._N, 2, 2))
        G[:,:,0,0] = (self._l[:,np.newaxis]-chi)*phi+eta*psi
        G[:,:,0,1] = chi*phi-eta*psi
        G[:,:,1,0] = eta*phi-(self._l[:,np.newaxis]-chi)*psi-self._l[:,np.newaxis]
        G[:,:,1,1] = -eta*phi-chi*psi+self._l[:,np.newaxis]
        P = np.matmul(F, G)

        # Determine A matrix
        self._A = np.zeros((n, n))
        for i in range(self._N):
            for j in range(self._N):
                self._A[i,j] += ((self._p_N[i+1,0]-self._p_N[i,0])*P[j,i,1,0]-(self._p_N[i+1,1]-self._p_N[i,1])*P[j,i,0,0])/self._l[i]
                self._A[i,j+1] += ((self._p_N[i+1,0]-self._p_N[i,0])*P[j,i,1,1]-(self._p_N[i+1,1]-self._p_N[i,1])*P[j,i,0,1])/self._l[i]

        # Kutta condition
        self._A[-1,0] = 1.0
        self._A[-1,-1] = 1.0

        # Perform LU decomposition


    def set_condition(self, **kwargs):
        """Specify the given condition. This function serves to generate the B vector.

        Parameters
        ----------
        alpha : float
            Angle of attack in degrees.

        V : float
            Freestream velocity.
        """

        # Store angle of attack
        self._alpha = np.radians(kwargs["alpha"])
        self._V = kwargs["V"]
        C_a = np.cos(self._alpha)
        S_a = np.sin(self._alpha)

        # Populate b vector
        self._b = np.zeros(self._N+1)
        self._b[:-1] = self._V*((self._p_N[1:,1]-self._p_N[:-1,1])*C_a-(self._p_N[1:,0]-self._p_N[:-1,0])*S_a)/self._l


    def solve(self):
        """Solve the airfoil at the current condition with the current panelling.
        """

        # Solve matrix system
        self._gamma = np.linalg.solve(self._A, self._b)

        # Determine CL
        CL = np.sum(self._l*(self._gamma[:-1]+self._gamma[1:])/(self._V*self._c))
        return CL


    def _geometry(self, x):
        # Calculates the geometry
        self._m = float(self._NACA[0])/100
        self._p = float(self._NACA[1])/10
        self._t = float(self._NACA[2:])/100

        # Camber line
        if self._p != 0.0:
            y_c =  np.where(x<self._p, self._m/(self._p*self._p)*(2*self._p*x-x*x), self._m/((1-self._p)*(1-self._p))*(1-2*self._p+2*self._p*x-x*x))
        else:
            y_c =  np.zeros_like(x)

        # Determine camber line derivative
        if abs(self._m)<1e-10 or abs(self._p)<1e-10: # Symmetric
            dy_c_dx = np.zeros_like(x)
        else:
            dy_c_dx = np.where(x<self._p, 2*self._m/(self._p*self._p)*(self._p-x), 2*self._m/((1-self._p)*(1-self._p))*(self._p-x))

        # Thickness
        t =  5.0*self._t*(0.2969*np.sqrt(x)-0.1260*x-0.3516*x*x+0.2843*x*x*x-0.1015*x*x*x*x)

        # Outline points
        x_upper = x-t*np.sin(np.arctan(dy_c_dx))
        y_upper = y_c+t*np.cos(np.arctan(dy_c_dx))
        x_lower = x+t*np.sin(np.arctan(dy_c_dx))
        y_lower = y_c-t*np.cos(np.arctan(dy_c_dx))

        return np.array([x, y_c]).T, np.array([x_upper, y_upper]).T, np.array([x_lower, y_lower]).T
=======
        # Get cylindrical components
        R_r = (self._R/r)**2
        V_r = self._V*(1.0-R_r)*np.cos(theta-self._alpha)
        V_theta = -self._V*(1.0+R_r)*np.sin(theta-self._alpha)-self._gamma/(2.0*np.pi*r)

        # Determine C_P
        V = np.sqrt(V_r**2+V_theta**2)
        C_P = 1- (V/self._V)**2

        # Get Cartesian components
        C_theta = np.cos(theta)
        S_theta = np.sin(theta)
        return np.array([V_r*C_theta-V_theta*S_theta, V_r*S_theta+V_theta*C_theta]), C_P
>>>>>>> 10606d3e


if __name__=="__main__":

    # Get input
    input_file = sys.argv[-1]
    with open(input_file, 'r') as input_handle:
        input_dict = json.load(input_handle)

    # Initialize object
    geom_dict = input_dict["geometry"]
    airfoil = VortexPanelAirfoil(NACA=geom_dict["NACA"],
                                 x_le=geom_dict["x_leading_edge"],
                                 x_te=geom_dict["x_trailing_edge"])

    # Initialize panels
    airfoil.panel(geom_dict["N"])

    # Set condition
    airfoil.set_condition(**input_dict["operating"])

    # Solve
    CL = airfoil.solve()
    print(CL)

    ## Plot
    #plot_dict = input_dict["plot"]
    #airfoil.plot(plot_dict["x_start"],
    #             [plot_dict["x_lower_limit"], plot_dict["x_upper_limit"]],
    #             plot_dict["delta_s"],
    #             plot_dict["n_lines"],
    #             plot_dict["delta_y"])<|MERGE_RESOLUTION|>--- conflicted
+++ resolved
@@ -375,18 +375,11 @@
         self._c = self._x_te-self._x_le
 
 
-    def _geometry(self, x):
-        # Returns the camber line and the upper and lower surface coordinates at the x location given
-
-        pass
-
-
     def _velocity(self, point):
         # Returns the velocity components at the Cartesian coordinates given
 
         return np.array([0.0, 0.0])
 
-<<<<<<< HEAD
 
     def panel(self, N):
         """Discretizes the airfoil surface into panels for numerically solving the flow.
@@ -534,21 +527,6 @@
         y_lower = y_c-t*np.cos(np.arctan(dy_c_dx))
 
         return np.array([x, y_c]).T, np.array([x_upper, y_upper]).T, np.array([x_lower, y_lower]).T
-=======
-        # Get cylindrical components
-        R_r = (self._R/r)**2
-        V_r = self._V*(1.0-R_r)*np.cos(theta-self._alpha)
-        V_theta = -self._V*(1.0+R_r)*np.sin(theta-self._alpha)-self._gamma/(2.0*np.pi*r)
-
-        # Determine C_P
-        V = np.sqrt(V_r**2+V_theta**2)
-        C_P = 1- (V/self._V)**2
-
-        # Get Cartesian components
-        C_theta = np.cos(theta)
-        S_theta = np.sin(theta)
-        return np.array([V_r*C_theta-V_theta*S_theta, V_r*S_theta+V_theta*C_theta]), C_P
->>>>>>> 10606d3e
 
 
 if __name__=="__main__":
